--- conflicted
+++ resolved
@@ -4,11 +4,7 @@
 
   <groupId>com.rabbitmq</groupId>
   <artifactId>perf-test</artifactId>
-<<<<<<< HEAD
   <version>2.0.0-SNAPSHOT</version>
-=======
-  <version>1.4.0-SNAPSHOT</version>
->>>>>>> dcea30fd
   <packaging>jar</packaging>
 
   <name>RabbitMQ Performance Testing Tool</name>
